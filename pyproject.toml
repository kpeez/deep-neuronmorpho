--- conflicted
+++ resolved
@@ -2,87 +2,43 @@
 name = "deep_neuronmorpho"
 version = "0.0.1"
 description = "Deep learning based approaches for neuron morphology embeddings."
-authors = [{name = "Kyle Puhger", email="krpuhger@gmail.com"}]
+authors = [{ name = "Kyle Puhger", email = "krpuhger@gmail.com" }]
 readme = "README.md"
-license = {file = "LICENSE"}
+license = { file = "LICENSE" }
 dependencies = [
-    "pip",
-    "numpy",
-    "torch",
-    "scikit-learn",
-    "dgl==1.1.3",
-    "pandas",
-    "seaborn",
-    "matplotlib",
-    "xgboost",
-    "umap-learn",
-    "morphopy",
-    "pyyaml",
-    "pyarrow",
-    "typer",
-    "pydantic",
-]    
+  "pip",
+  "numpy",
+  "torch",
+  "scikit-learn",
+  "dgl==1.1.3",
+  "pandas",
+  "seaborn",
+  "matplotlib",
+  "xgboost",
+  "umap-learn",
+  "morphopy",
+  "pyyaml",
+  "pyarrow",
+  "typer",
+  "pydantic",
+]
 
-<<<<<<< HEAD
 [project.optional-dependencies]
 dev = [
-    "ruff",
-    "mypy",
-    "pre-commit",
-    "ipykernel",
-    "notebook",
-    "pandas-stubs",
-    "pytest",
-    "mkdocs",
-    "mkdocs-material",
-    "mkdocstrings",
+  "ruff",
+  "mypy",
+  "pre-commit",
+  "ipykernel",
+  "notebook",
+  "pandas-stubs",
+  "pytest",
+  "mkdocs",
+  "mkdocs-material",
+  "mkdocstrings",
 ]
 
 [project.urls]
 repository = "https://github.com/kpeez/deep-neuronmorpho"
-=======
-[tool.poetry.dependencies]
-python = "^3.11, <3.12"
-pandas = "2.*"
-numpy = "^1.24"
-matplotlib = "^3.6"
-seaborn = "^0.12"
-scikit-learn = "^1.4"
-torch = [
-    { version = "^2.2.0", source = "PyPI", platform = "darwin" },
-    { version = "2.2.0", source = "pytorch", platform = "!=darwin" },
-]
-dgl = "1.1.3"
-xgboost = "^2.0"
-umap-learn = "^0.5.4"
-pyyaml = "^6.0"
-pyarrow = "^15.0"
-morphopy = "^0.7.2"
-tensorboard = "^2.16.2"
-typer = "^0.9"
-pydantic = "^2.3.0"
-
-[[tool.poetry.source]]
-name = "pytorch"
-url = "https://download.pytorch.org/whl/cu118"
-priority = "explicit"
-
-[tool.poetry.group.dev.dependencies]
-ruff = "*"
-mypy = "^1.8.0"
-pre-commit = "^3"
-ipykernel = "^6"
-notebook = "^7"
-pandas-stubs = "*"
-
-[tool.poetry.group.test.dependencies]
-pytest = "^8"
-
-[tool.poetry.group.docs.dependencies]
-mkdocs = "^1.4.2"
-mkdocs-material = "^8.5.10"
-mkdocstrings = { extras = ["python"], version = "^0.19.0" }
->>>>>>> 7962c73f
 
 [build-system]
 requires = ["hatchling"]
