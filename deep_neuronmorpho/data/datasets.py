--- conflicted
+++ resolved
@@ -116,15 +116,10 @@
             edges_counts.extend(local_edges)
             buf.clear()
 
-<<<<<<< HEAD
-        with Pool(num_workers) as pool:
-            process_iter = pool.imap(process_swc_file, self._raw_files)
-=======
         with Pool(processes=num_workers, maxtasksperchild=512) as pool:
             process_iter = pool.imap_unordered(
                 self._process_swc_file, self._raw_files, chunksize=32
             )
->>>>>>> 8b794f96
             for pyg_data in tqdm(
                 process_iter, total=len(self._raw_files), desc="Processing SWC files"
             ):
